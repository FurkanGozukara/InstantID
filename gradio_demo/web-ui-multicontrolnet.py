import sys
sys.path.append("./")

from typing import Tuple

import time
from datetime import datetime
import os
import cv2
import math
import torch
import random
import numpy as np
import argparse

import PIL
from PIL import Image

import diffusers
from diffusers.utils import load_image
from diffusers.pipelines.controlnet.multicontrolnet import MultiControlNetModel

from huggingface_hub import hf_hub_download

from insightface.app import FaceAnalysis

from style_template import styles
from pipelines.pipeline_stable_diffusion_xl_instantid_full import StableDiffusionXLInstantIDPipeline
from model_util import load_models_xl, get_torch_device
from controlnet_util import load_controlnet, load_depth_estimator as load_depth, get_depth_map, get_depth_anything_map, get_canny_image
from common.util import clean_memory

import gradio as gr

parser = argparse.ArgumentParser()
parser.add_argument(
"--pretrained_model_folder", type=str, default=None
)
parser.add_argument(
"--enable_LCM", type=bool, default=os.environ.get("ENABLE_LCM", False)
)
parser.add_argument("--lowvram", action="store_true", help="Enable CPU offload for model operations.")
parser.add_argument("--fp16", action="store_true", help="fp16")
parser.add_argument("--share", action="store_true", help="Enable Gradio app sharing")

args = parser.parse_args()

torch.backends.cuda.matmul.allow_tf32 = True   

# global variable
MAX_SEED = np.iinfo(np.int32).max
device = get_torch_device()

dtype = torch.bfloat16
if(args.fp16):
   dtype = torch.float16

dtype = dtype if str(device).__contains__("cuda") else torch.float32
ENABLE_CPU_OFFLOAD = True if args.lowvram else False
STYLE_NAMES = list(styles.keys())
DEFAULT_STYLE_NAME = "Watercolor"
DEPTH_ESTIMATOR = ["LiheYoung/depth_anything", "Intel/dpt-hybrid-midas"]
_pretrained_model_folder = None
default_model = "wangqixun/YamerMIX_v8"
last_loaded_model = None
last_loaded_scheduler = None
last_loaded_depth_estimator = None

pipe = None
controlnet = None

# Load face encoder
app = FaceAnalysis(
    name="antelopev2",
    root="./",
    providers=["CPUExecutionProvider"],
)
app.prepare(ctx_id=0, det_size=(640, 640))

# Path to InstantID models
face_adapter = f"checkpoints/ip-adapter.bin"
controlnet = None
controlnet_map = {}

def load_controlnet_open_pose(pretrained_model_folder):
    global controlnet, controlnet_map, controlnet_map_fn

    openpose, controlnet_pose, controlnet_canny, controlnet_depth, controlnet = load_controlnet(pretrained_model_folder, dtype)      

    controlnet_map = {
    "pose": controlnet_pose,
    "canny": controlnet_canny,
    "depth": controlnet_depth,
    }
    controlnet_map_fn = {
    "pose": openpose,
    "canny": get_canny_image,
    "depth": get_depth_map,
}
def load_depth_estimator(pretrained_model_folder,depth_type):
    load_depth(pretrained_model_folder, device,depth_type)
    if(depth_type == "LiheYoung/depth_anything"):
        controlnet_map_fn["depth"]=get_depth_anything_map
    else:
        controlnet_map_fn["depth"]=get_depth_map

def get_model_names():
    models_dir = 'models'
    if not os.path.exists(models_dir):
        os.makedirs(models_dir)
    model_files = []
    model_files.append(default_model)
    model_files = model_files + [f for f in os.listdir(models_dir) if f.endswith('.safetensors')]
    return model_files

def load_model(pretrained_model_folder, model_name):
    global pipe    
    print(f"Loading model: {model_name}")
    # Properly discard the old pipe if it exists
 
    if model_name.endswith(
        ".ckpt"
    ) or model_name.endswith(".safetensors"):
        model_path = model_name      
        scheduler_kwargs = hf_hub_download(
            repo_id="wangqixun/YamerMIX_v8",
            subfolder="scheduler",
            filename="scheduler_config.json",            
        ) if not pretrained_model_folder else hf_hub_download(
            repo_id="wangqixun/YamerMIX_v8",
            subfolder="scheduler",
            filename="scheduler_config.json",            
            local_dir=fr"{pretrained_model_folder}/wangqixun/YamerMIX_v8",
            local_dir_use_symlinks=False
        )
        (tokenizers, text_encoders, unet, _, vae) = load_models_xl(
        pretrained_model_name_or_path=model_path,
        scheduler_name=None,
        weight_dtype=dtype,
        )
        scheduler = diffusers.EulerDiscreteScheduler.from_config(scheduler_kwargs)
        pipe = StableDiffusionXLInstantIDPipeline(            
            vae=vae,
            text_encoder=text_encoders[0],
            text_encoder_2=text_encoders[1],
            tokenizer=tokenizers[0],
            tokenizer_2=tokenizers[1],
            unet=unet,
            scheduler=scheduler,
<<<<<<< HEAD
            controlnet=[controlnet],           
=======
            controlnet=[controlnet]
>>>>>>> aa57c20e
        )
    else:    
        if pretrained_model_folder:
            model_path = fr"{pretrained_model_folder}/{model_name}"
        else:
            model_path = model_name
  
        pipe = StableDiffusionXLInstantIDPipeline.from_pretrained(            
            model_path,
            controlnet=[controlnet],
            torch_dtype=dtype,
            safety_checker=None,
            feature_extractor=None,
        )       
    return pipe

def assign_last_params(adapter_strength_ratio, with_cpu_offload):
    global pipe
    
    set_ip_adapter(adapter_strength_ratio)
    
    # apply improvements    
    if with_cpu_offload:                 
        pipe.enable_model_cpu_offload()        
    else:
        pipe.to(device)
    
    pipe.enable_xformers_memory_efficient_attention()
    pipe.enable_vae_slicing()
    pipe.enable_vae_tiling() 

def set_ip_adapter(adapter_strength_ratio):    
    pipe.load_ip_adapter_instantid(face_adapter)    
    pipe.set_ip_adapter_scale(adapter_strength_ratio)
    

def load_scheduler(pretrained_model_folder, scheduler, with_LCM):
     
    # load and disable LCM
    lora_model = "latent-consistency/lcm-lora-sdxl" if not pretrained_model_folder else fr"{pretrained_model_folder}/latent-consistency/lcm-lora-sdxl"
    pipe.load_lora_weights(lora_model)  

    if with_LCM:
        pipe.scheduler = diffusers.LCMScheduler.from_config(pipe.scheduler.config)
        pipe.enable_lora()
    else:
        pipe.disable_lora()     
        scheduler_class_name = scheduler.split("-")[0]
        add_kwargs = {}
        if len(scheduler.split("-")) > 1:
            add_kwargs["use_karras_sigmas"] = True
        if len(scheduler.split("-")) > 2:
            add_kwargs["algorithm_type"] = "sde-dpmsolver++"
        scheduler = getattr(diffusers, scheduler_class_name)
        pipe.scheduler = scheduler.from_config(pipe.scheduler.config, **add_kwargs)  
    
    

def main(pretrained_model_folder, enable_lcm_arg=False, share=False):

    global _pretrained_model_folder
    _pretrained_model_folder = pretrained_model_folder
   
    def reload_pipe(model_input, model_dropdown, scheduler, adapter_strength_ratio, with_LCM, depth_type):
        global pipe  # Declare pipe as a global variable thas_cpu_offload manage it when the model changes
        global last_loaded_model, last_loaded_scheduler, last_loaded_depth_estimator
     
        # Trim the model_input to remove any leading or trailing whitespace
        model_input = model_input.strip() if model_input else None

        # Determine the model to load
        model_to_load = model_input if model_input else os.path.join('models', model_dropdown) if (model_dropdown and model_dropdown != default_model) else default_model if model_dropdown == default_model else None

        # Return early if no model is selected or inputted
        if not model_to_load:
            print("No model selected or inputted. Default model will be used.")
            model_to_load = default_model
       
        # Reload CPU offload to fix bug for half mode
        if pipe and ENABLE_CPU_OFFLOAD:
            pipe.disable_xformers_memory_efficient_attention()
            set_ip_adapter(adapter_strength_ratio)            
            from pipelines.pipeline_common import optionally_disable_offloading
            optionally_disable_offloading(pipe)
            pipe.enable_model_cpu_offload()
            pipe.enable_xformers_memory_efficient_attention()

        if not pipe:
            pipe = None            
            #load controlnet
            load_controlnet_open_pose(pretrained_model_folder)
            load_depth_estimator(pretrained_model_folder, depth_type)
            clean_memory()

            pipe = load_model(_pretrained_model_folder, model_to_load)
            last_loaded_model = model_to_load
            last_loaded_scheduler = scheduler
            last_loaded_depth_estimator = depth_type
            load_scheduler(pretrained_model_folder, scheduler, with_LCM)
            assign_last_params(adapter_strength_ratio, ENABLE_CPU_OFFLOAD)

        # Reload depth estimator if neeed
        if (pipe and model_to_load == last_loaded_model
            and depth_type != last_loaded_depth_estimator):          
            load_depth_estimator(pretrained_model_folder, depth_type)  

        # Reload scheduler if needed
        if (pipe and model_to_load == last_loaded_model 
            and scheduler != last_loaded_scheduler):            
            load_scheduler(pretrained_model_folder, scheduler, with_LCM)
            last_loaded_scheduler = scheduler
       
        # Reload model if needed
        if (pipe and model_to_load != last_loaded_model):                                              
            # Reload model        
            pipe = load_model(_pretrained_model_folder, model_to_load)
            last_loaded_model = model_to_load
            last_loaded_scheduler = scheduler
            last_loaded_depth_estimator = depth_type
            load_scheduler(pretrained_model_folder, scheduler, with_LCM)
            assign_last_params(adapter_strength_ratio, ENABLE_CPU_OFFLOAD)
        
        print("Model loaded successfully.")
        clean_memory()

    def toggle_lcm_ui(value):
        if value:
            return (
                gr.update(minimum=0, maximum=100, step=1, value=5),
                gr.update(minimum=0.1, maximum=20.0, step=0.1, value=1.5),
            )
        else:
            return (
                gr.update(minimum=5, maximum=100, step=1, value=30),
                gr.update(minimum=0.1, maximum=20.0, step=0.1, value=5),
            )

    def randomize_seed_fn(seed: int, randomize_seed: bool) -> int:
        if randomize_seed:
            seed = random.randint(0, MAX_SEED)
        return seed

    def remove_tips():
        return gr.update(visible=False)

    def convert_from_cv2_to_image(img: np.ndarray) -> Image:
        return Image.fromarray(cv2.cvtColor(img, cv2.COLOR_BGR2RGB))

    def convert_from_image_to_cv2(img: Image) -> np.ndarray:
        return cv2.cvtColor(np.array(img), cv2.COLOR_RGB2BGR)

    def draw_kps(
        image_pil,
        kps,
        color_list=[
            (255, 0, 0),
            (0, 255, 0),
            (0, 0, 255),
            (255, 255, 0),
            (255, 0, 255),
        ],
    ):
        stickwidth = 4
        limbSeq = np.array([[0, 2], [1, 2], [3, 2], [4, 2]])
        kps = np.array(kps)

        w, h = image_pil.size
        out_img = np.zeros([h, w, 3])

        for i in range(len(limbSeq)):
            index = limbSeq[i]
            color = color_list[index[0]]

            x = kps[index][:, 0]
            y = kps[index][:, 1]
            length = ((x[0] - x[1]) ** 2 + (y[0] - y[1]) ** 2) ** 0.5
            angle = math.degrees(math.atan2(y[0] - y[1], x[0] - x[1]))
            polygon = cv2.ellipse2Poly(
                (int(np.mean(x)), int(np.mean(y))),
                (int(length / 2), stickwidth),
                int(angle),
                0,
                360,
                1,
            )
            out_img = cv2.fillConvexPoly(out_img.copy(), polygon, color)
        out_img = (out_img * 0.6).astype(np.uint8)

        for idx_kp, kp in enumerate(kps):
            color = color_list[idx_kp]
            x, y = kp
            out_img = cv2.circle(out_img.copy(), (int(x), int(y)), 10, color, -1)

        out_img_pil = Image.fromarray(out_img.astype(np.uint8))
        return out_img_pil

    def resize_img(input_image, size=None, max_side=1280, min_side=1024, 
                        pad_to_max_side=False, mode=PIL.Image.BILINEAR, base_pixel_number=64):
        w, h = input_image.size
    
        if size is not None:
            #print("size is not none")
            target_width, target_height = size
            target_aspect_ratio = target_width / target_height
            image_aspect_ratio = w / h

            if image_aspect_ratio > target_aspect_ratio:
                # Image is wider than desired aspect ratio
                new_width = int(h * target_aspect_ratio)
                new_height = h
                left = (w - new_width) / 2
                top = 0
                right = (w + new_width) / 2
                bottom = h
            else:
                # Image is taller than desired aspect ratio
                new_height = int(w / target_aspect_ratio)
                new_width = w
                top = 0  # Changed from: top = (h - new_height) / 2
                left = 0
                bottom = new_height  # Changed from: bottom = (h + new_height) / 2
                right = w

            # Crop the image to the target aspect ratio
            input_image = input_image.crop((left, top, right, bottom))
            print("input image cropped according to target width and height")
            w, h = input_image.size  # Update dimensions after cropping
        
            # Resize the image to the specified size
            input_image = input_image.resize(size, mode)
            input_image.save('temp.png', 'PNG', overwrite=True)

        else:
            # Resize logic when size is not specified
            #print("size is none")
            ratio = min_side / min(h, w)
            w, h = round(ratio * w), round(ratio * h)
            ratio = max_side / max(h, w)
            input_image = input_image.resize([round(ratio * w), round(ratio * h)], mode)
            w_resize_new = (round(ratio * w) // base_pixel_number) * base_pixel_number
            h_resize_new = (round(ratio * h) // base_pixel_number) * base_pixel_number
            input_image = input_image.resize([w_resize_new, h_resize_new], mode)
            input_image.save('temp2.png', 'PNG', overwrite=True)

        if pad_to_max_side:
            # Create a new image with a white background
            max_dimension = max(*size) if size else max_side
            res = np.ones([max_dimension, max_dimension, 3], dtype=np.uint8) * 255
            w, h = input_image.size
            offset_x = (max_dimension - w) // 2
            offset_y = (max_dimension - h) // 2
            res[offset_y:offset_y + h, offset_x:offset_x + w] = np.array(input_image)
            input_image = Image.fromarray(res)

        return input_image

    def apply_style(
        style_name: str, positive: str, negative: str = ""
    ) -> Tuple[str, str]:
        p, n = styles.get(style_name, styles[DEFAULT_STYLE_NAME])
        return p.replace("{prompt}", positive), n + " " + negative

    def generate_image(
        face_image_path,
        pose_image_path,
        prompt,
        negative_prompt,
        style_name,
        num_steps,
        identitynet_strength_ratio,
        adapter_strength_ratio,
        pose_strength,
        canny_strength,
        depth_strength,
        controlnet_selection,
        guidance_scale,
        seed,
        scheduler,
        enable_LCM,        
        enhance_face_region,
        model_input,
        model_dropdown,
        width_target,
        height_target,
        num_images,
        guidance_threshold,
        depth_type,
        progress=gr.Progress(track_tqdm=True),
    ):
        global controlnet_map, controlnet_map_fn
       
        if face_image_path is None:
            raise gr.Error(
                f"Cannot find any input face image! Please upload the face image"
            )

        if prompt is None:
            prompt = "a person"

        prompt, negative_prompt = apply_style(style_name, prompt, negative_prompt)

        face_image = load_image(face_image_path)
        face_image = resize_img(face_image,size=(width_target, height_target))
        face_image_cv2 = convert_from_image_to_cv2(face_image)
        height, width, _ = face_image_cv2.shape

        face_info = app.get(face_image_cv2)

        if len(face_info) == 0:
            raise gr.Error(
                f"Unable to detect a face in the image. Please upload a different photo with a clear face."
            )

        face_info = sorted(
            face_info,
            key=lambda x: (x["bbox"][2] - x["bbox"][0]) * x["bbox"][3] - x["bbox"][1],
        )[-1]
        face_emb = face_info["embedding"]
        face_kps = draw_kps(convert_from_cv2_to_image(face_image_cv2), face_info["kps"])
        img_controlnet = face_image
        if pose_image_path is not None:
            pose_image = load_image(pose_image_path)
            pose_image = resize_img(pose_image,size=(width_target, height_target))
            img_controlnet = pose_image
            pose_image_cv2 = convert_from_image_to_cv2(pose_image)

            face_info = app.get(pose_image_cv2)

            if len(face_info) == 0:
                raise gr.Error(
                    f"Cannot find any face in the reference image! Please upload another person image"
                )

            face_info = face_info[-1]
            face_kps = draw_kps(pose_image, face_info["kps"])

            width, height = face_kps.size

        if enhance_face_region:
            control_mask = np.zeros([height_target, width_target, 3])
            x1, y1, x2, y2 = face_info["bbox"]
            x1, y1, x2, y2 = int(x1), int(y1), int(x2), int(y2)
            control_mask[y1:y2, x1:x2] = 255
            control_mask = Image.fromarray(control_mask.astype(np.uint8))
        else:
            control_mask = None

        reload_pipe(model_input, model_dropdown, scheduler, adapter_strength_ratio, enable_LCM, depth_type)        
        control_scales, control_images = set_pipe_controlnet(identitynet_strength_ratio, pose_strength, canny_strength, depth_strength, controlnet_selection, width_target, height_target, face_kps, img_controlnet)

        output_dir = "outputs"
        os.makedirs(output_dir, exist_ok=True)

        images_generated = []
        start_time = time.time()

        print("Start inference...")
        print(f"[Debug] Prompt: {prompt}, \n[Debug] Neg Prompt: {negative_prompt}")
        
        for i in range(num_images):
            if num_images > 1:
                seed = random.randint(0, MAX_SEED)
            
            generator = torch.Generator(device=pipe.device).manual_seed(seed)
            
            iteration_start_time = time.time()
            result_images = pipe(
                prompt=prompt,
                negative_prompt=negative_prompt,
                image_embeds=face_emb,
                image=control_images,
                control_mask=control_mask,
                controlnet_conditioning_scale=control_scales,
                num_inference_steps=num_steps,
                guidance_scale=guidance_scale,
                height=height_target,
                width=width_target,                
                generator=generator,
                end_cfg=guidance_threshold
            ).images

            image = result_images[0]
            current_time = datetime.now().strftime("%Y_%m_%d_%H_%M_%S_%f")
            output_path = f"outputs/{current_time}.png"
            if not os.path.exists("outputs"):
                os.makedirs("outputs")
            image.save(output_path)
            images_generated.append(image)

            iteration_end_time = time.time()
            iteration_time = iteration_end_time - iteration_start_time
            
            print(f"Image {i + 1}/{num_images} generated in {iteration_time:.2f} seconds.")            
            
        total_time = time.time() - start_time
        average_time_per_image = total_time / num_images if num_images else 0
        clean_memory()
        print(f"{len(images_generated)} images generated in {total_time:.2f} seconds, average {average_time_per_image:.2f} seconds per image.")
        return images_generated, gr.update(visible=True)

    def set_pipe_controlnet(identitynet_strength_ratio, pose_strength, canny_strength, depth_strength, controlnet_selection, width_target, height_target, face_kps, img_controlnet):
        global pipe
        if len(controlnet_selection) > 0:
            controlnet_scales = {
                "pose": pose_strength,
                "canny": canny_strength,
                "depth": depth_strength,
            }
            pipe.controlnet = MultiControlNetModel(
                [controlnet]
                + [controlnet_map[s] for s in controlnet_selection]
            )
            control_scales = [float(identitynet_strength_ratio)] + [
                controlnet_scales[s] for s in controlnet_selection
            ]
            control_images = [face_kps] + [
                controlnet_map_fn[s](img_controlnet).resize((width_target, height_target))
                for s in controlnet_selection
            ]
        else:
            pipe.controlnet = controlnet
            control_scales = float(identitynet_strength_ratio)
            control_images = face_kps
        return control_scales,control_images

    # Description
    title = r"""
    <h1 align="center">InstantID: Zero-shot Identity-Preserving Generation in Seconds</h1>
    """

    description = r"""
    <b>Official 🤗 Gradio demo</b> for <a href='https://github.com/InstantID/InstantID' target='_blank'><b>InstantID: Zero-shot Identity-Preserving Generation in Seconds</b></a>.<br>

    How to use:<br>
    1. Upload an image with a face. For images with multiple faces, we will only detect the largest face. Ensure the face is not too small and is clearly visible without significant obstructions or blurring.
    2. (Optional) You can upload another image as a reference for the face pose. If you don't, we will use the first detected face image to extract facial landmarks. If you use a cropped face at step 1, it is recommended to upload it to define a new face pose.
    3. (Optional) You can select multiple ControlNet models to control the generation process. The default is to use the IdentityNet only. The ControlNet models include pose skeleton, canny, and depth. You can adjust the strength of each ControlNet model to control the generation process.
    4. Enter a text prompt, as done in normal text-to-image models.
    """

    article = r"""
    """

    tips = r"""
    ### Usage tips of InstantID
    1. If you're not satisfied with the similarity, try increasing the weight of "IdentityNet Strength" and "Adapter Strength."    
    2. If you feel that the saturation is too high, first decrease the Adapter strength. If it remains too high, then decrease the IdentityNet strength.
    3. If you find that text control is not as expected, decrease Adapter strength.
    """

    css = """
    .gradio-container {width: 85% !important}
    """
    with gr.Blocks(css=css) as demo:
        # description
        gr.Markdown(title)
        gr.Markdown(description)

        with gr.Row():
            with gr.Column():
                with gr.Row(equal_height=True):
                    # upload face image
                    face_file = gr.Image(
                        label="Upload a photo of your face", type="filepath"
                    )
                    # optional: upload a reference pose image
                    pose_file = gr.Image(
                        label="Upload a reference pose image (Optional)",
                        type="filepath",
                    )
            with gr.Column(scale=1):
            
                gallery = gr.Gallery(label="Generated Images", columns=1, rows=1, height=512)
                usage_tips = gr.Markdown(
                    label="InstantID Usage Tips", value=tips, visible=False
                )
        with gr.Row():
            with gr.Column():
                # prompt
                prompt = gr.Textbox(
                    label="Prompt",
                    info="Give simple prompt is enough to achieve good face fidelity",
                    placeholder="A photo of a person",
                    value="",
                )

                submit = gr.Button("Submit", variant="primary")

                negative_prompt = gr.Textbox(
                        label="Negative Prompt",
                        placeholder="low quality",
                        value="(text:1.2), watermark, (frame:1.2), deformed, ugly, deformed eyes, blur, out of focus, blurry, monochrome",
                    )

            with gr.Column():
                model_names = get_model_names()
                with gr.Row():
                    with gr.Column():
                        model_dropdown = gr.Dropdown(label="Select model from models folder", choices=model_names, value=None)
                    with gr.Column():
                        model_input = gr.Textbox(label="Hugging Face model repo name or local file full path", value="", placeholder="Enter model name or path")
                with gr.Row():
                    with gr.Column():
                        width = gr.Number(label="Width", value=1280, visible=True)
                    with gr.Column():
                        height = gr.Number(label="Height", value=1280, visible=True)
                    with gr.Column():
                        num_images = gr.Number(label="How many Images to Generate", value=1, step=1, minimum=1, visible=True)

        with gr.Row():       
            with gr.Column():                
                enable_LCM = gr.Checkbox(
                    label="Enable Fast Inference with LCM", value=enable_lcm_arg,
                    info="LCM speeds up the inference step, the trade-off is the quality of the generated image. It performs better with portrait face images rather than distant faces",
                )
        with gr.Row():       
            with gr.Column():       
                depth_type = gr.Dropdown(
                label="Depth Estimator",
                choices=DEPTH_ESTIMATOR,
                value="LiheYoung/depth_anything")

            with gr.Column():       
                style = gr.Dropdown(
                    label="Style template",
                    choices=STYLE_NAMES,
                    value=DEFAULT_STYLE_NAME,
                )           
        with gr.Row():         
            with gr.Column():  
                # strength
                identitynet_strength_ratio = gr.Slider(
                    label="IdentityNet strength (for fidelity)",
                    minimum=0,
                    maximum=1.5,
                    step=0.05,
                    value=0.80,
                )
            with gr.Column():  
                adapter_strength_ratio = gr.Slider(
                    label="Image adapter strength (for detail)",
                    minimum=0,
                    maximum=1.5,
                    step=0.05,
                    value=0.80,
                )


        with gr.Row():
            with gr.Column():
                with gr.Row():

                    pose_strength = gr.Slider(
                        label="Pose strength",
                        minimum=0,
                        maximum=1.5,
                        step=0.05,
                        value=0.40,
                    )
                    canny_strength = gr.Slider(
                        label="Canny strength",
                        minimum=0,
                        maximum=1.5,
                        step=0.05,
                        value=0.40,
                    )
                    depth_strength = gr.Slider(
                        label="Depth strength",
                        minimum=0,
                        maximum=1.5,
                        step=0.05,
                        value=0.40,
                    )
                with gr.Row():
                    controlnet_selection = gr.CheckboxGroup(
                        ["pose", "canny", "depth"], label="Controlnet", value=None,
                        info="Use pose for skeleton inference, canny for edge detection, and depth for depth map estimation. You can try all three to control the generation process"
                    )
            with gr.Column():

                with gr.Row():

                    num_steps = gr.Slider(
                        label="Number of sample steps",
                        minimum=1,
                        maximum=100,
                        step=1,
                        value=5 if enable_lcm_arg else 30,
                    )
                    guidance_scale = gr.Slider(
                        label="CFG scale",
                        minimum=0.1,
                        maximum=20.0,
                        step=0.1,
                        value=0.0 if enable_lcm_arg else 5.0,
                    )
                    guidance_threshold = gr.Slider(
                        label="CFG threshold",
                        minimum=0.4,
                        maximum=1,
                        step=0.1,
                        value=1,
                    )
                    seed = gr.Slider(
                        label="Seed",
                        minimum=0,
                        maximum=MAX_SEED,
                        step=1,
                        value=42,
                    )

                    randomize_seed = gr.Checkbox(label="Randomize seed", value=True)
                    enhance_face_region = gr.Checkbox(label="Enhance non-face region", value=True)
                with gr.Row():
                    schedulers = [
                        "DEISMultistepScheduler",
                        "HeunDiscreteScheduler",
                        "EulerAncestralDiscreteScheduler",
                        "EulerDiscreteScheduler",
                        "DPMSolverMultistepScheduler",
                        "DPMSolverMultistepScheduler-Karras",
                        "DPMSolverMultistepScheduler-Karras-SDE",
                        "UniPCMultistepScheduler"
                    ]
                    scheduler = gr.Dropdown(
                        label="Schedulers",
                        choices=schedulers,
                        value="EulerDiscreteScheduler",
                    )

            submit.click(
                fn=remove_tips,
                outputs=usage_tips,
            ).then(
                fn=randomize_seed_fn,
                inputs=[seed, randomize_seed],
                outputs=seed,
                queue=False,
                api_name=False,
            ).then(
                fn=generate_image,
                inputs=[
                    face_file,
                    pose_file,
                    prompt,
                    negative_prompt,
                    style,
                    num_steps,
                    identitynet_strength_ratio,
                    adapter_strength_ratio,
                    pose_strength,
                    canny_strength,
                    depth_strength,
                    controlnet_selection,
                    guidance_scale,
                    seed,
                    scheduler,
                    enable_LCM,                    
                    enhance_face_region,model_input,model_dropdown,width,height,num_images,guidance_threshold,depth_type
                ],
                outputs=[gallery, usage_tips],
            )

            enable_LCM.input(
                fn=toggle_lcm_ui,
                inputs=[enable_LCM],
                outputs=[num_steps, guidance_scale],
                queue=False,
            )

        gr.Markdown(article)
    demo.launch(inbrowser=True, share=share)

if __name__ == "__main__":
    main(args.pretrained_model_folder,args.enable_LCM,args.share)<|MERGE_RESOLUTION|>--- conflicted
+++ resolved
@@ -147,11 +147,7 @@
             tokenizer_2=tokenizers[1],
             unet=unet,
             scheduler=scheduler,
-<<<<<<< HEAD
             controlnet=[controlnet],           
-=======
-            controlnet=[controlnet]
->>>>>>> aa57c20e
         )
     else:    
         if pretrained_model_folder:
